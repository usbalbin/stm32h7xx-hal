--- conflicted
+++ resolved
@@ -481,26 +481,12 @@
                     addr = addr.add(1);
                 }
             }
-
-<<<<<<< HEAD
+            
             // 7. Wait until the write buffer is complete (WBNE1/WBNE2) and all operations have finished (QW1/QW2).
             while {
                 let sr = regs.sr.read();
                 sr.wbne().bit_is_set() | sr.qw().bit_is_set()
             } {}
-=======
-            // 5. Check that QW1 (respectively QW2) has been raised and wait until it is reset to 0.
-            while regs.sr.read().qw().bit_is_set() {}
-            // Additionally wait for the busy flag to clear
-            while regs.sr.read().bsy().bit_is_set() {}
-
-            // 6. Check that EOP flag is set in the FLASH_SR register (meaning that the programming
-            // operation has succeed), and clear it by software.
-            // The reference does not mention this, but it seems that this must wait for the EOP flag
-            // to go low before checking if it's set and then clearing it.
-            // Anything aside from this exact progression results in errors.
-            while regs.sr.read().eop().bit_is_clear() {}
->>>>>>> 6698c1f4
         }
 
         // 8. Cleanup by clearing the PG bit
