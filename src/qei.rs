//! # Quadrature Encoder Interface
use crate::hal::{self, Direction};
use crate::rcc::{rec, ResetEnable};

use crate::gpio::gpioa::{PA0, PA1, PA15, PA5, PA6, PA7, PA8, PA9};
use crate::gpio::gpiob::{PB0, PB13, PB14, PB3, PB4, PB5, PB6, PB7};
use crate::gpio::gpioc::{PC6, PC7};
use crate::gpio::gpiod::{PD12, PD13};
use crate::gpio::gpioe::{PE10, PE11, PE8, PE9};
use crate::gpio::gpioh::{PH10, PH11, PH13, PH14};
use crate::gpio::gpioi::{PI5, PI6};
use crate::gpio::gpioj::{PJ10, PJ11, PJ6, PJ7, PJ8, PJ9};
use crate::gpio::gpiok::{PK0, PK1};

use crate::gpio::Alternate;

use crate::gpio::AF1;
use crate::gpio::AF2;
use crate::gpio::AF3;

use crate::stm32::{TIM1, TIM8};

use crate::stm32::{TIM2, TIM3, TIM4, TIM5};

pub trait Pins<TIM> {}
pub trait PinCh1<TIM> {}
pub trait PinCh2<TIM> {}

impl<TIM, PCH1, PCH2> Pins<TIM> for (PCH1, PCH2)
where
    PCH1: PinCh1<TIM>,
    PCH2: PinCh2<TIM>,
{
}

macro_rules! pins {
    ($($TIMX:ty: CH1: [$($CH1:ty),*] CH2: [$($CH2:ty),*])+) => {
        $(
            $(
                impl PinCh1<$TIMX> for $CH1 {}
            )*
            $(
                impl PinCh2<$TIMX> for $CH2 {}
            )*
        )+
    }
}

pins! {
    TIM1:
        CH1: [
            PA7<Alternate<AF1>>,
            PA8<Alternate<AF1>>,
            PB13<Alternate<AF1>>,
            PE8<Alternate<AF1>>,
            PE9<Alternate<AF1>>,
            PK0<Alternate<AF1>>,
            PK1<Alternate<AF1>>
        ]
        CH2: [
            PA9<Alternate<AF1>>,
            PB0<Alternate<AF1>>,
            PB14<Alternate<AF1>>,
            PE10<Alternate<AF1>>,
            PE11<Alternate<AF1>>,
            PJ10<Alternate<AF1>>,
            PJ11<Alternate<AF1>>
        ]

    TIM2:
        CH1: [
            PA0<Alternate<AF1>>,
            PA5<Alternate<AF1>>,
            PA15<Alternate<AF1>>
        ]
        CH2: [
            PA1<Alternate<AF1>>,
            PB3<Alternate<AF1>>
        ]

    TIM3:
        CH1: [
            PA6<Alternate<AF2>>,
            PB4<Alternate<AF2>>,
            PC6<Alternate<AF2>>
        ]
        CH2: [
            PA7<Alternate<AF2>>,
            PB5<Alternate<AF2>>,
            PC7<Alternate<AF2>>
        ]

    TIM4:
        CH1: [
            PB6<Alternate<AF2>>,
            PD12<Alternate<AF2>>
        ]
        CH2: [
            PB7<Alternate<AF2>>,
            PD13<Alternate<AF2>>
        ]

    TIM5:
        CH1: [
            PA0<Alternate<AF2>>,
            PH10<Alternate<AF2>>
        ]
        CH2: [
            PA1<Alternate<AF2>>,
            PH11<Alternate<AF2>>
        ]

    TIM8:
        CH1: [
            PA5<Alternate<AF3>>,
            PA7<Alternate<AF3>>,
            PC6<Alternate<AF3>>,
            PH13<Alternate<AF3>>,
            PI5<Alternate<AF3>>,
            PJ8<Alternate<AF3>>,
            PJ9<Alternate<AF3>>
        ]
        CH2: [
            PB0<Alternate<AF3>>,
            PB14<Alternate<AF3>>,
            PC7<Alternate<AF3>>,
            PH14<Alternate<AF3>>,
            PI6<Alternate<AF3>>,
            PJ6<Alternate<AF3>>,
            PJ7<Alternate<AF3>>,
            PJ10<Alternate<AF3>>,
            PJ11<Alternate<AF3>>
        ]

}

/// Hardware quadrature encoder interface peripheral
pub struct Qei<TIM> {
    tim: TIM,
}

pub trait QeiExt<TIM> {
<<<<<<< HEAD
    fn qei<PINS>(self, _pins: PINS, ccdr: &mut Ccdr) -> Qei<TIM>
    where
        PINS: Pins<TIM>;

    fn qei_unchecked(self, ccdr: &mut Ccdr) -> Qei<TIM>;
=======
    type Rec: ResetEnable;

    fn qei<PINS>(self, _pins: PINS, prec: Self::Rec) -> Qei<TIM>
    where
        PINS: Pins<TIM>;

    fn qei_unchecked(self, prec: Self::Rec) -> Qei<TIM>;
>>>>>>> cfde5873
}

macro_rules! tim_hal {
    ($($TIM:ident: ($tim:ident, $Rec:ident, $bits:ident),)+) => {
        $(
            impl Qei<$TIM> {
                /// Configures a TIM peripheral as a quadrature
                /// encoder interface input
<<<<<<< HEAD
                pub fn $tim(tim: $TIM,
                            ccdr: &mut Ccdr,
                ) -> Self
=======
                pub fn $tim(tim: $TIM, prec: rec::$Rec) -> Self
>>>>>>> cfde5873
                {
                    // enable and reset peripheral to a clean slate
                    prec.enable().reset();

                    // Configure TxC1 and TxC2 as captures
                    tim.ccmr1_output().write(|w| unsafe {
                        w.cc1s()
                            .bits(0b01)
                            .cc2s()
                            .bits(0b01)
                    });

                    // enable and configure to capture on rising edge
                    tim.ccer.write(|w| {
                        w.cc1e()
                            .set_bit()
                            .cc1p()
                            .clear_bit()
                            .cc2e()
                            .set_bit()
                            .cc2p()
                            .clear_bit()
                    });

                    // configure as quadrature encoder
                    tim.smcr.write(|w| { w.sms().bits(3) });

                    tim.arr.write(|w| unsafe { w.bits(core::u32::MAX) });
                    tim.cr1.write(|w| w.cen().set_bit());

                    Qei { tim }
                }

                /// Releases the TIM peripheral
                pub fn release(self) -> $TIM {
                    self.tim
                }
            }

            impl QeiExt<$TIM> for $TIM {
<<<<<<< HEAD
                fn qei<PINS>(self, _pins: PINS, ccdr: &mut Ccdr) -> Qei<$TIM> {
                    Qei::$tim(self, ccdr)
                }

                fn qei_unchecked(self, ccdr: &mut Ccdr) -> Qei<$TIM> {
                    Qei::$tim(self, ccdr)
=======
                type Rec = rec::$Rec;

                fn qei<PINS>(self, _pins: PINS, prec: Self::Rec) -> Qei<$TIM> {
                    Qei::$tim(self, prec)
                }

                fn qei_unchecked(self, prec: Self::Rec) -> Qei<$TIM> {
                    Qei::$tim(self, prec)
>>>>>>> cfde5873
                }
            }

            impl hal::Qei for Qei<$TIM> {
                type Count = $bits;

                fn count(&self) -> $bits {
                    self.tim.cnt.read().bits() as $bits
                }

                fn direction(&self) -> Direction {
                    if self.tim.cr1.read().dir().bit_is_clear() {
                        hal::Direction::Upcounting
                    } else {
                        hal::Direction::Downcounting
                    }
                }
            }

        )+
    }
}

tim_hal! {
    TIM1: (tim1, Tim1, u16),
    TIM8: (tim8, Tim8, u16),
    TIM2: (tim2, Tim2, u32),
    TIM3: (tim3, Tim3, u16),
    TIM4: (tim4, Tim4, u16),
    TIM5: (tim5, Tim5, u32),
}<|MERGE_RESOLUTION|>--- conflicted
+++ resolved
@@ -140,13 +140,6 @@
 }
 
 pub trait QeiExt<TIM> {
-<<<<<<< HEAD
-    fn qei<PINS>(self, _pins: PINS, ccdr: &mut Ccdr) -> Qei<TIM>
-    where
-        PINS: Pins<TIM>;
-
-    fn qei_unchecked(self, ccdr: &mut Ccdr) -> Qei<TIM>;
-=======
     type Rec: ResetEnable;
 
     fn qei<PINS>(self, _pins: PINS, prec: Self::Rec) -> Qei<TIM>
@@ -154,7 +147,6 @@
         PINS: Pins<TIM>;
 
     fn qei_unchecked(self, prec: Self::Rec) -> Qei<TIM>;
->>>>>>> cfde5873
 }
 
 macro_rules! tim_hal {
@@ -163,13 +155,7 @@
             impl Qei<$TIM> {
                 /// Configures a TIM peripheral as a quadrature
                 /// encoder interface input
-<<<<<<< HEAD
-                pub fn $tim(tim: $TIM,
-                            ccdr: &mut Ccdr,
-                ) -> Self
-=======
                 pub fn $tim(tim: $TIM, prec: rec::$Rec) -> Self
->>>>>>> cfde5873
                 {
                     // enable and reset peripheral to a clean slate
                     prec.enable().reset();
@@ -210,14 +196,6 @@
             }
 
             impl QeiExt<$TIM> for $TIM {
-<<<<<<< HEAD
-                fn qei<PINS>(self, _pins: PINS, ccdr: &mut Ccdr) -> Qei<$TIM> {
-                    Qei::$tim(self, ccdr)
-                }
-
-                fn qei_unchecked(self, ccdr: &mut Ccdr) -> Qei<$TIM> {
-                    Qei::$tim(self, ccdr)
-=======
                 type Rec = rec::$Rec;
 
                 fn qei<PINS>(self, _pins: PINS, prec: Self::Rec) -> Qei<$TIM> {
@@ -226,7 +204,6 @@
 
                 fn qei_unchecked(self, prec: Self::Rec) -> Qei<$TIM> {
                     Qei::$tim(self, prec)
->>>>>>> cfde5873
                 }
             }
 
